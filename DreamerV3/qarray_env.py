import gymnasium as gym
from gymnasium import spaces
import numpy as np
import yaml
import json
import os
from qarray import ChargeSensedDotArray, WhiteNoise, TelegraphNoise, LatchingModel
# Set matplotlib backend before importing pyplot to avoid GUI issues
import matplotlib
matplotlib.use('Agg')

import matplotlib.pyplot as plt
import io

class QuantumDeviceEnv(gym.Env):
    """
    Represents the device with its quantum dots 
    """
    #rendering info
    metadata = {"render_modes": ["human", "rgb_array"], "render_fps": 30}

    def __init__(self, config_path='qarray_config.yaml', render_mode=None, **kwargs):
        """
        constructor for the environment

        define action and observation spaces

        init state and variables
        """
        super().__init__()

        # --- Load Configuration ---
        config_path = os.path.join(os.path.dirname(__file__), config_path)
        self.config = self._load_config(config_path)

        self.debug = self.config['training']['debug']
        self.seed = self.config['training']['seed']
        self.max_steps = self.config['env']['max_steps']
        self.current_step = 0
        self.tolerance = self.config['env']['tolerance']

        # --- Define Action and Observation Spaces ---
        self.num_voltages = self.config['env']['action_space']['num_voltages']  # Default to 2 gate voltages 
        self.action_voltage_min = self.config['env']['action_space']['voltage_range'][0]  
        self.action_voltage_max = self.config['env']['action_space']['voltage_range'][1]   
        
        self.action_space = spaces.Box(
            low=self.action_voltage_min, 
            high=self.action_voltage_max, 
            shape=(self.num_voltages,), 
            dtype=np.float32
        )

        # Observation space for quantum device state - multi-modal with image and voltages
        obs_config = self.config['env']['observation_space']
        self.obs_image_size = obs_config['image_size']
        self.obs_channels = obs_config['channels']
        self.obs_normalization_range = obs_config['normalization_range']
        self.obs_dtype = obs_config['dtype']
        
        # Define multi-modal observation space using Dict
        self.observation_space = spaces.Dict({
            'image': spaces.Box(
                low=0,
                high=255,
                shape=(self.obs_image_size[0], self.obs_image_size[1], self.obs_channels),
                dtype=np.uint8
            ),
            'voltages': spaces.Box(
                low=self.action_voltage_min,
                high=self.action_voltage_max,
                shape=(self.num_voltages,),
                dtype=np.float32
            )
        })

        self.obs_voltage_min = self.config['simulator']['measurement']['v_min']
        self.obs_voltage_max = self.config['simulator']['measurement']['v_max']

        # --- Initialize Model ---
        self.model = None
        
        # --- Initialize normalization parameters ---
        self._init_normalization_params()

        # --- For Rendering --- 
        self.render_fps = self.config['training']['render_fps'] #unused for now
        self.render_mode = render_mode or self.config['training']['render_mode']

    def _init_normalization_params(self):
        """
        Initialize adaptive normalization parameters.
        Start with conservative bounds and update them as new data is encountered.
        """
        if self.debug:
            print("Initializing adaptive normalization parameters...")
        
        # Start with conservative bounds based on typical charge sensor data ranges
        # These will be updated as we encounter actual data
        self.data_min = 0.13
        self.data_max = 0.16
        self.bounds_initialized = False
        
        # Track statistics for adaptive updates
        self.episode_min = float('inf')
        self.episode_max = float('-inf')
        self.global_min = float('inf')
        self.global_max = float('-inf')
        self.update_count = 0
        
        if self.debug:
            print(f"Initial normalization range: [{self.data_min:.4f}, {self.data_max:.4f}]")

    def _update_normalization_bounds(self, raw_data):
        """
        Update normalization bounds based on new data encountered.
        Uses adaptive approach to gradually expand bounds while maintaining stability.
        
        Args:
            raw_data (np.ndarray): Raw charge sensor data
        """
        # Update episode statistics
        self.episode_min = min(self.episode_min, np.min(raw_data))
        self.episode_max = max(self.episode_max, np.max(raw_data))
        
        # Update global statistics
        self.global_min = min(self.global_min, np.min(raw_data))
        self.global_max = max(self.global_max, np.max(raw_data))
        
        # Check if we need to expand bounds
        needs_update = False
        new_min = self.data_min
        new_max = self.data_max
        
        # Expand lower bound if needed (with safety margin)
        if self.global_min < self.data_min:
            safety_margin = (self.data_max - self.data_min) * 0.05  # 5% safety margin
            new_min = self.global_min - safety_margin
            needs_update = True
            
        # Expand upper bound if needed (with safety margin)
        if self.global_max > self.data_max:
            safety_margin = (self.data_max - self.data_min) * 0.05  # 5% safety margin
            new_max = self.global_max + safety_margin
            needs_update = True
        
        # Update bounds if needed
        if needs_update:
            self.data_min = new_min
            self.data_max = new_max
            self.update_count += 1
            
            if self.debug:
                print(f"Updated normalization bounds to [{self.data_min:.4f}, {self.data_max:.4f}] (update #{self.update_count})")

    def _normalize_observation(self, raw_data):
        """
        Normalize the raw charge sensor data to the observation space range.
        Uses adaptive bounds that update as new data is encountered.
        
        Args:
            raw_data (np.ndarray): Raw charge sensor data of shape (height, width)
            
        Returns:
            np.ndarray: Normalized observation of shape (height, width, 1)
        """
        # Ensure input is 2D
        if raw_data.ndim != 2:
            raise ValueError(f"Expected 2D array, got shape {raw_data.shape}")
        
        # Update bounds based on new data
        self._update_normalization_bounds(raw_data)
        
        # Normalize to [0, 1] range
        normalized = (raw_data - self.data_min) / (self.data_max - self.data_min)
        
        # Clip to ensure values are within bounds
        normalized = np.clip(normalized, 0.0, 1.0)
        
        # Scale to uint8 range [0, 255]
        normalized = (normalized * 255).astype(np.uint8)
        
        # Reshape to add channel dimension
        normalized = normalized.reshape(normalized.shape[0], normalized.shape[1], 1)
        
        return normalized

    def _get_charge_sensor_data(self, voltages):
        """
        Get charge sensor data for given voltages.
        
        Args:
            voltages (np.ndarray): 2D voltage grid or voltage center configuration
            
        Returns:
            np.ndarray: Charge sensor data of shape (height, width, channels)
        """
        z, _ = self.device_state["model"].charge_sensor_open(voltages)
        return z

    def get_raw_observation(self):
        """
        Get raw (unnormalized) observation data for debugging purposes.
        
        Returns:
            np.ndarray: Raw charge sensor data of shape (height, width)
        """
        current_voltages = self.device_state["current_voltages"]
        z = self._get_charge_sensor_data(current_voltages)
        return z[:, :, 0]

    def reset(self, seed=None, options=None):
        """
        Resets the environment to an initial state and returns the initial observation.

        This method is called at the beginning of each new episode. It should
        reset the state of the environment and return the first observation that
        the agent will see.

        Args:
            seed (int, optional): Random seed for reproducibility.
            options (dict, optional): Additional options for reset.

        Returns:
            observation (np.ndarray): The initial observation of the space.
            info (dict): A dictionary with auxiliary diagnostic information.
        """
        # Handle seed if provided
        if seed is not None:
            super().reset(seed=seed)
        else:
            super().reset(seed=None)

        # --- Reset the environment's state ---
        self.current_step = 0

        #initialize the voltage scaler
        self.scaler = np.random.uniform(0.33, 3.33)
        
        # Reset episode-specific normalization statistics
        self.episode_min = float('inf')
        self.episode_max = float('-inf')

        # --- Initialize episode-specific Model ---
        self.model = self._load_model()


        # Initialize episode-specific voltage state
        #center of current window
        center = self._random_center()

        #current window
        vg_current = self.model.gate_voltage_composer.do2d(
            "vP1", center[0]+self.obs_voltage_min, center[0]+self.obs_voltage_max, self.config['simulator']['measurement']['resolution'],
            "vP2", center[1]+self.obs_voltage_min, center[1]+self.obs_voltage_max, self.config['simulator']['measurement']['resolution']
        )

        optimal_VG_center = self.model.optimal_Vg(self.config['simulator']['measurement']['optimal_VG_center'])
        vg_current += optimal_VG_center

        # Device state variables (episode-specific)
        self.device_state = {
            "model": self.model,
            "current_voltages": vg_current,
            "ground_truth_center": optimal_VG_center,
        }


        # --- Return the initial observation ---
        observation = self._get_obs() 
        info = self._get_info() 

        return observation, info

    def step(self, action):
        """
        Updates the environment state based on the agent's action.

        This method is the core of the environment. It takes an action from the
        agent and calculates the next state, the reward, and whether the
        episode has ended.

        Args:
            action: An action provided by the agent.

        Returns:
            observation (np.ndarray): The observation of the environment's state.
            reward (float): The amount of reward returned after previous action.
            terminated (bool): Whether the episode has ended (e.g., reached a goal).
            truncated (bool): Whether the episode was cut short (e.g., time limit).
            info (dict): A dictionary with auxiliary diagnostic information.
        """

        #scale the action
        action = action * self.scaler


        # --- Update the environment's state based on the action ---
        self.current_step += 1
        # action is now a numpy array of shape (num_voltages,) containing voltage values

        self._apply_voltages(action) #this step will update the voltages stored in self.device_state

        # --- Determine the reward ---
        reward = self._get_reward()  #will compare current state to target state
        if self.debug:
            print(f"reward: {reward}")

        # --- Check for termination or truncation conditions ---
        terminated = False
        truncated = False
        
        if self.current_step >= self.max_steps:
            truncated = True
            if self.debug:
                print("Max steps reached")
        
        # Check if the centers of the voltage sweeps are aligned (ignoring third dimension)
        ground_truth_center = self.device_state["ground_truth_center"][:2]

        # Get current voltage settings (what the agent controls)
        current_voltage_center = self._extract_voltage_centers(self.device_state["current_voltages"])

        # Compare only the first 2 dimensions (ignoring third dimension)
        at_target = np.all(np.abs(ground_truth_center - current_voltage_center) <= self.tolerance)
        
        if at_target:
            terminated = True
            if self.debug:
                print("Target voltage sweep center reached")

        # --- Get the new observation and info ---
        observation = self._get_obs() #new state
        info = self._get_info() #diagnostic info
        
        return observation, reward, terminated, truncated, info
    
    def _random_center(self):
        """
        Randomly generate a center voltage for the voltage sweep.
        """
        return np.random.uniform(self.action_voltage_min-self.obs_voltage_min, self.action_voltage_max-self.obs_voltage_max, 2)
    
    def _get_reward(self):
        """
        Get the reward for the current state.

        Reward is based on the distance from the target voltage sweep center, with maximum reward
        when the agent aligns the centers of the voltage sweeps. The reward is calculated
        as: max_possible_distance - current_distance, where max_possible_distance is the maximum
        possible distance in the 2D voltage space to ensure positive rewards.

        Only considers the first 2 dimensions (ignoring the third dimension).
        The reward is also penalized by the number of steps taken to encourage efficiency.
        """

        ground_truth_center = self.device_state["ground_truth_center"][:2]
        
        # Get current voltage settings (what the agent controls)
        # We need to get this from the action that was just applied
        # Since action is passed to step(), we need to store it or calculate it
        current_voltage_center = self._extract_voltage_centers(self.device_state["current_voltages"])
        

        # Calculate distance between target and current (2D)
        distance = np.linalg.norm(ground_truth_center - current_voltage_center)
        
        # Calculate maximum possible distance in 2D voltage space
        max_possible_distance = np.sqrt(2) * (self.obs_voltage_max - self.obs_voltage_min)
        
        # Reward = max_possible_distance - current_distance
        # This gives maximum reward when distance = 0 (perfect alignment)
        # and minimum reward (0) when distance = max_possible_distance (worst case)
        reward = max(max_possible_distance - distance, 0)*0.1


        # Penalize for taking too many steps (small penalty to encourage efficiency)
        reward -= self.current_step * 0.1

        # ADDED (should be more? what is the maximal reward we can achieve without terminating)
        # could have a length-based reward, eg. 1000*exp(-current_step)
        at_target = np.all(np.abs(ground_truth_center - current_voltage_center) <= self.tolerance)
        if at_target:
            reward += 200.0

        return reward

    def _gen_random_qarray_params(self):
        """
        Generate random parameters for the quantum device.
        """
        rb = self.config['simulator']['model']
        
        latching = True 
        
        cdd_value = np.random.uniform(rb["Cdd"]["min"], rb["Cdd"]["max"])
        p_inter = [
            [0., np.random.uniform(rb["latching_model_parameters"]["p_inter"]["min"], rb["latching_model_parameters"]["p_inter"]["max"])],
            [np.random.uniform(rb["latching_model_parameters"]["p_inter"]["min"], rb["latching_model_parameters"]["p_inter"]["max"]), 0.],
        ]

        p01 = np.random.uniform(rb["telegraph_noise_parameters"]["p01"]["min"], rb["telegraph_noise_parameters"]["p01"]["max"])
        model_params = {
            "Cdd": [[1, cdd_value], [cdd_value, 1]],
            "Cgd": [
                [
                    np.random.uniform(*rb["Cgd"][0][0].values()),
                    np.random.uniform(*rb["Cgd"][0][1].values()),
                    np.random.uniform(*rb["Cgd"][0][2].values())
                ],
                [
                    np.random.uniform(*rb["Cgd"][1][0].values()),
                    np.random.uniform(*rb["Cgd"][1][1].values()),
                    np.random.uniform(*rb["Cgd"][1][2].values())
                ]
            ],
            "Cds": [[
                np.random.uniform(rb["Cds"][0]["min"], rb["Cds"][0]["max"]),
                np.random.uniform(rb["Cds"][1]["min"], rb["Cds"][1]["max"])
            ]],
            "Cgs": [[
                np.random.uniform(rb["Cgs"][0]["min"], rb["Cgs"][0]["max"]),
                np.random.uniform(rb["Cgs"][1]["min"], rb["Cgs"][1]["max"]),
                rb["Cgs"][2]["fixed"]
            ]],
            "white_noise_amplitude": np.random.uniform(rb["white_noise_amplitude"]["min"], rb["white_noise_amplitude"]["max"]),
            "telegraph_noise_parameters": {
                "p01": p01,
                "p10": np.random.uniform(rb["telegraph_noise_parameters"]["p10_factor"]["min"], rb["telegraph_noise_parameters"]["p10_factor"]["max"]) * p01,
                "amplitude": np.random.uniform(rb["telegraph_noise_parameters"]["amplitude"]["min"], rb["telegraph_noise_parameters"]["amplitude"]["max"]),
            },
            "latching_model_parameters": {
                "Exists": latching,
                "n_dots": 2,
                "p_leads": [
                    np.random.uniform(rb["latching_model_parameters"]["p_leads"]["min"], rb["latching_model_parameters"]["p_leads"]["max"]),
                    np.random.uniform(rb["latching_model_parameters"]["p_leads"]["min"], rb["latching_model_parameters"]["p_leads"]["max"])
                ],
                "p_inter": p_inter,
            },
            "T": np.random.uniform(rb["T"]["min"], rb["T"]["max"]),
            "coulomb_peak_width": np.random.uniform(rb["coulomb_peak_width"]["min"], rb["coulomb_peak_width"]["max"]),
            "algorithm": rb["algorithm"],
            "implementation": rb["implementation"],
            "max_charge_carriers": rb["max_charge_carriers"],
        }
        
        return model_params

    def _load_model(self):
        """
        Load the model from the config file.
        """
        # Generate random model parameters
        model_params = self._gen_random_qarray_params()

        # Load the model parameters
        white_noise = WhiteNoise(amplitude=model_params['white_noise_amplitude'])
        telegraph_noise = TelegraphNoise(**model_params['telegraph_noise_parameters'])
        noise_model = white_noise + telegraph_noise
        latching_params = model_params['latching_model_parameters']
        latching_model = LatchingModel(**{k: v for k, v in latching_params.items() if k != "Exists"}) if latching_params["Exists"] else None

        model = ChargeSensedDotArray(
            Cdd=model_params['Cdd'],
            Cgd=model_params['Cgd'],
            Cds=model_params['Cds'],
            Cgs=model_params['Cgs'],
            coulomb_peak_width=model_params['coulomb_peak_width'],
            T=model_params['T'],
            noise_model=noise_model,
            latching_model=latching_model,
            algorithm=model_params['algorithm'],
            implementation=model_params['implementation'],
            max_charge_carriers=model_params['max_charge_carriers'],
        )
        
        model.gate_voltage_composer.virtual_gate_matrix = np.array([[ 1, 0, 0], [0, 1, 0], [0, 0, 0]])


        return model

    def _get_obs(self):
        """
        Helper method to get the current observation of the environment.
        
        Returns a multi-modal observation with image and voltage data as numpy arrays.
        """
        # Get current voltage configuration
        current_voltages = self.device_state["current_voltages"]
        
        # Get charge sensor data
        self.z = self._get_charge_sensor_data(current_voltages)
        z = self.z
        # Extract first channel and normalize for image observation
        channel_data = z[:, :, 0]  # Shape: (height, width)
        image_obs = self._normalize_observation(channel_data)  # Shape: (height, width, 1)
        
        # Extract voltage centers for voltage observation
        voltage_centers = self._extract_voltage_centers(current_voltages)  # Shape: (2,)
        
        # Create multi-modal observation dictionary with numpy arrays 
        observation = {
            'image': image_obs,  # numpy array
            'voltages': voltage_centers  # numpy array
        }
        
        # Validate observation structure
        expected_image_shape = (self.obs_image_size[0], self.obs_image_size[1], self.obs_channels)
        expected_voltage_shape = (self.num_voltages,)
        
        if observation['image'].shape != expected_image_shape:
            raise ValueError(f"Image observation shape {observation['image'].shape} does not match expected {expected_image_shape}")
        
        if observation['voltages'].shape != expected_voltage_shape:
            raise ValueError(f"Voltage observation shape {observation['voltages'].shape} does not match expected {expected_voltage_shape}")
        
        return observation


    def _get_info(self):
        """
        Helper method to get auxiliary information about the environment's state.

        Can be used for debugging or logging, but the agent should not use it for learning.
        """
        return {
            "device_state": self.device_state,
            "current_step": self.current_step,
            "normalization_range": [self.data_min, self.data_max],
            "normalization_updates": self.update_count,
            "global_data_range": [self.global_min, self.global_max],
            "episode_data_range": [self.episode_min, self.episode_max],
            "observation_structure": {
                "image_shape": (self.obs_image_size[0], self.obs_image_size[1], self.obs_channels),
                "voltage_shape": (self.num_voltages,),
                "total_modalities": 2
            }
        }

    def _apply_voltages(self, voltages):
        """
        Apply voltage settings to the quantum device.
        
        Args:
            voltages (np.ndarray): Array of voltage values for each gate
        """
        
        # Create two grids centered around voltages[0] and voltages[1]
        # Grid extent from obs_vmin to obs_vmax
        x_grid = np.linspace(self.obs_voltage_min, self.obs_voltage_max, self.obs_image_size[1])
        y_grid = np.linspace(self.obs_voltage_min, self.obs_voltage_max, self.obs_image_size[0])
        
        # Create 2D grids centered around the voltage values
        X, Y = np.meshgrid(x_grid + voltages[0], y_grid + voltages[1])

        # Update the first two channels with the new grids
        self.device_state["current_voltages"][:,:,0] = X
        self.device_state["current_voltages"][:,:,1] = Y
        
        # Keep the third channel unchanged (as per the TODO comment)
        # self.device_state["current_voltages"][:,:,2] remains as initialized

        self.device_state["current_voltages"][:,:,:2] = np.clip(self.device_state["current_voltages"][:,:,:2], self.action_voltage_min, self.action_voltage_max)
    

    def _extract_voltage_centers(self, voltages):
        """
        Extract the voltage center values from the current voltage configuration.
        This inverses the process in _apply_voltages by finding the center of each 2D grid.
        
        Returns:
            tuple: (voltage[0], voltage[1]) representing the center values of the voltage grids
        """
        
        # Extract the first two channels (voltage grids)
        v1_grid = voltages[:, :, 0]  # First voltage grid
        v2_grid = voltages[:, :, 1]  # Second voltage grid
        
        # Calculate the center of each grid by taking the median
        # Since the grids are created by adding voltage centers to linspace grids,
        # the median of each grid gives us the voltage center
        voltage_center_1 = np.median(v1_grid)
        voltage_center_2 = np.median(v2_grid)
        
        return np.array([voltage_center_1, voltage_center_2])
         

    def render(self):
        """
        Render the environment state.
        
        Returns:
            np.ndarray: RGB array representation of the environment state
        """
        if self.render_mode == "rgb_array":
            return self._render_frame()
        elif self.render_mode == "human":
            # For human mode, save the plot and return None
            self._render_frame()
            return None
        else:
            return None


    def _render_frame(self, inference_plot=False):
        """
        Internal method to create the render image.
        
        Returns:
            np.ndarray: RGB array representation of the environment state
        """
        z = self.z

        if inference_plot:
            vmin, vmax = (self.obs_voltage_min, self.obs_voltage_max)

            plt.figure(figsize=(5, 5))
            plt.imshow(z, extent=[vmin, vmax, vmin, vmax], origin='lower', aspect='auto', cmap='viridis')
            plt.xlabel('$Vx$')
            plt.ylabel('$Vy$')
            plt.title('$z$')
            plt.axis('equal')
            #plt.savefig('test_image.png')
            #plt.close()
            #return None

            buf = io.BytesIO()
            plt.savefig(buf, format='png')
            buf.seek(0)
            plt.close()

            from PIL import Image
            img = Image.open(buf)
            img = np.array(img)
            return img

        # Get the normalized observation that the agent sees
        channel_data = z[:, :, 0]  # Shape: (height, width)
        normalized_obs = self._normalize_observation(channel_data)  # Shape: (height, width, 1)
        normalized_data = normalized_obs[:, :, 0]  # Remove channel dimension for plotting
        
        # Create figure and plot
        vmin, vmax = (self.obs_voltage_min, self.obs_voltage_max)
        num_ticks = 5
        tick_values = np.linspace(vmin, vmax, num_ticks)

        fig, ax = plt.subplots(figsize=(8, 6))
        im = ax.imshow(normalized_data, cmap='viridis', aspect='auto', vmin=0.0, vmax=1.0)
        
        # Set x and y axis ticks to correspond to voltage range
        ax.set_xticks(np.linspace(0, z.shape[1]-1, num_ticks))
        ax.set_xticklabels([f'{v:.0f}' for v in tick_values])
        ax.set_yticks(np.linspace(0, z.shape[0]-1, num_ticks))
        ax.set_yticklabels([f'{v:.0f}' for v in tick_values])
        
        ax.set_xlabel("$\Delta$PL (V)")
        ax.set_ylabel("$\Delta$PR (V)")
        ax.set_title("Normalized $|S_{11}|$ (Agent Observation)")
        
        cbar = plt.colorbar(im, ax=ax)
        cbar.set_ticks([0.0, 0.25, 0.5, 0.75, 1.0])
        cbar.set_ticklabels([f"{tick:.2f}" for tick in cbar.get_ticks()])


        if self.render_mode == "human":
            # Save plot for human mode
            script_dir = os.path.dirname(os.path.abspath(__file__))
            plot_path = os.path.join(script_dir, 'quantum_dot_plot.png')
            plt.savefig(plot_path, dpi=150, bbox_inches='tight')
            plt.close()
            print(f"Plot saved as '{plot_path}'")
            return None
        else:
            # Convert to RGB array for rgb_array mode
            fig.canvas.draw()
            
            # Simple approach: save to bytes and load as image
            try:
                # Save to bytes buffer
                buf = io.BytesIO()
                fig.savefig(buf, format='png', dpi=150, bbox_inches='tight')
                buf.seek(0)
                
                # Load as image using PIL
                from PIL import Image
                img = Image.open(buf)
                data = np.array(img)
                
                # Convert RGBA to RGB if needed
                if data.shape[-1] == 4:
                    data = data[:, :, :3]
                    
            except Exception as e:
                print(f"Error getting RGB data from canvas: {e}")
                # Last resort: create a simple colored array
                height, width = normalized_data.shape
                data = np.zeros((height, width, 3), dtype=np.uint8)
                # Create a simple visualization based on the normalized data
                data[:, :, 0] = (normalized_data * 255).astype(np.uint8)  # Red channel
                data[:, :, 1] = (normalized_data * 255).astype(np.uint8)  # Green channel
                data[:, :, 2] = (normalized_data * 255).astype(np.uint8)  # Blue channel
            
            plt.close()
            return data
 


    def close(self):
        """
        Performs any necessary cleanup.
        """
  
        pass
    

    def _load_config(self, config_path):
        """
        Load configuration from YAML file.
        
        Args:
            config_path (str): Path to the YAML configuration file
            
        Returns:
            dict: Configuration dictionary
        """
        if not os.path.exists(config_path):
            raise FileNotFoundError(f"Config file not found: {config_path}")
            
        with open(config_path, 'r') as file:
            config = yaml.safe_load(file)
            
        return config
    
        


if __name__ == "__main__":
    env = QuantumDeviceEnv()
    env.reset()
    frame = env._render_frame(inference_plot=True)
    path = "quantum_dot_plot.png"
    plt.imsave(path, frame, cmap='viridis')
<<<<<<< HEAD
    # sample_action = np.array([-1, -1])
    # env.step(sample_action)
    # frame = env._render_frame(inference_plot=True)
    # path = "quantum_dot_plot_2.png"
    # plt.imsave(path, frame, cmap='viridis')
    # env.close()
=======
    sample_action = np.array([-1, -1])
    action=env.device_state["ground_truth_center"]
    print(action)
    env.step(action)
    frame = env._render_frame(inference_plot=True)
    path = "quantum_dot_plot_2.png"
    plt.imsave(path, frame, cmap='viridis')
    env.close()


    #charge sensor voltage, note this is being completely ignored for now, just kept as intialised

#update to include virtual gate randomization
>>>>>>> f61af00b
<|MERGE_RESOLUTION|>--- conflicted
+++ resolved
@@ -741,25 +741,9 @@
     frame = env._render_frame(inference_plot=True)
     path = "quantum_dot_plot.png"
     plt.imsave(path, frame, cmap='viridis')
-<<<<<<< HEAD
     # sample_action = np.array([-1, -1])
     # env.step(sample_action)
     # frame = env._render_frame(inference_plot=True)
     # path = "quantum_dot_plot_2.png"
     # plt.imsave(path, frame, cmap='viridis')
-    # env.close()
-=======
-    sample_action = np.array([-1, -1])
-    action=env.device_state["ground_truth_center"]
-    print(action)
-    env.step(action)
-    frame = env._render_frame(inference_plot=True)
-    path = "quantum_dot_plot_2.png"
-    plt.imsave(path, frame, cmap='viridis')
-    env.close()
-
-
-    #charge sensor voltage, note this is being completely ignored for now, just kept as intialised
-
-#update to include virtual gate randomization
->>>>>>> f61af00b
+    # env.close()