# Environment Configuration
# This file contains all parameters for the quantum device simulator and RL environment

simulator:
  model:
    # Capacitance matrices for quantum dots (dot-to-dot coupling)
    Cdd: {"min": 0.08, "max": 0.5}
    
    # Gate-to-dot capacitance matrix
    Cgd:
      - [{"min": 0.7, "max": 1.0}, {"min": 0.0, "max": 0.35}, {"min": 0.0, "max": 0.1}]
      - [{"min": 0.0, "max": 0.35}, {"min": 0.7, "max": 1.0}, {"min": 0.0, "max": 0.1}]
    
    # Dot-to-sensor capacitance matrix
<<<<<<< HEAD
    Cds: [[0.08, 0.08]]
    
    # Gate-to-sensor capacitance matrix
    Cgs: [[0.03, 0.03, 1]]
=======
    Cds: [{"min": 0.04, "max": 0.08}, {"min": 0.04, "max": 0.08}]
    
    # Gate-to-sensor capacitance matrix
    Cgs: [{"min": 0.0, "max": 0.05}, {"min": 0.0, "max": 0.05}, {"fixed": 1.0}]
>>>>>>> f61af00b
    
    # White noise amplitude for charge stability diagram
    white_noise_amplitude: {"min": 0.00, "max": 0.05}
    
    # Telegraph noise parameters (random telegraph noise)
    telegraph_noise_parameters:
      p01: {"min": 0.0, "max": 0.01}  # Probability of transition from 0 to 1
      p10_factor: {"min": 0, "max": 100}    # Factor for probability of transition from 1 to 0
      amplitude: {"min": 0.0, "max": 0.012}  # Amplitude of telegraph noise
    
    # Latching model parameters for charge state transitions
    latching_model_parameters:
      Exists: True #not used
      n_dots: 2     # Number of quantum dots
      p_leads: {"min": 0.2, "max": 1.0}  # Lead coupling probabilities
      p_inter: {"min": 0.2, "max": 1.0}  # Inter-dot coupling probabilities
    
    # Temperature in mK
    T: {"min": 50, "max": 100}
    
    # Width of coulomb peaks
    coulomb_peak_width: {"min": 0.1, "max": 0.2}

    # Algorithm for charge stability diagram
    algorithm: "default"
    # Implementation for charge stability diagram
    implementation: "rust"
    # Maximum number of charge carriers
    max_charge_carriers: 7

  measurement:
    # Voltage sweep ranges for charge stability diagram
    v_min: -2.0
    v_max: 2.0

    resolution: 128
    
    # Optimal gate voltage center for target state, note this is not in volts but in charge occupancy
    #model.optimal_Vg(center) gives the optimal gate voltage in volts from desired charge occupancy
    optimal_VG_center: [1, 1, 0.65]


env:
  # Maximum number of steps per episode
  max_steps: 50
  
  action_space:
    num_voltages: 2  #No longer easy to change, hardcoded in a few places
    voltage_range: [-5.0, 5.0]
  
  observation_space:
    image_size: [128, 128]
    channels: 1
    normalization_range: [0.0, 1.0]
    dtype: "float32"
  
  reward:
  
  #tolerance for termination criteria
  tolerance: 0.5


training:
  # Random seed for reproducibility
  seed: 42
  # Enable debug mode
  debug: false
  # Frames per second for rendering
  render_fps: 10 
  # Render mode
  render_mode: "human"<|MERGE_RESOLUTION|>--- conflicted
+++ resolved
@@ -12,17 +12,10 @@
       - [{"min": 0.0, "max": 0.35}, {"min": 0.7, "max": 1.0}, {"min": 0.0, "max": 0.1}]
     
     # Dot-to-sensor capacitance matrix
-<<<<<<< HEAD
     Cds: [[0.08, 0.08]]
     
     # Gate-to-sensor capacitance matrix
     Cgs: [[0.03, 0.03, 1]]
-=======
-    Cds: [{"min": 0.04, "max": 0.08}, {"min": 0.04, "max": 0.08}]
-    
-    # Gate-to-sensor capacitance matrix
-    Cgs: [{"min": 0.0, "max": 0.05}, {"min": 0.0, "max": 0.05}, {"fixed": 1.0}]
->>>>>>> f61af00b
     
     # White noise amplitude for charge stability diagram
     white_noise_amplitude: {"min": 0.00, "max": 0.05}
