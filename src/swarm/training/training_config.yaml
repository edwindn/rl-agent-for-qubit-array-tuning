# Training Configuration for Multi-Agent RL Quantum Device Tuning
# This file contains all configurable parameters for the training pipeline

# Default training parameters
defaults:
  num_iterations: 200        # Total training iterations
  num_gpus: 8                # Default number of GPUs to use

# Weights & Biases configuration
wandb:
  entity: "rl_agents_for_tuning"
  project: "RLModel"
  ema_period: 20          # EMA smoothing length

# Ray cluster configuration
ray:
  include_dashboard: false   # Disable Ray dashboard for cleaner output
  log_to_driver: true      # Reduce driver logs
  logging_level: 10         # WARNING level (10=DEBUG, 20=INFO, 30=WARNING, 40=ERROR)
  
  # Runtime environment settings
  runtime_env:
    excludes:
      - "dataset"
      - "dataset_v1" 
      - "wandb"
      - "outputs"
      - "test_outputs"
      - "checkpoints"
      - "weights*"
      - "*dataset*"
    
    env_vars:
      JAX_PLATFORM_NAME: "cuda"
      JAX_PLATFORMS: "cuda"
      
      PYTHONWARNINGS: "ignore::DeprecationWarning"
      RAY_DEDUP_LOGS: "0"
      RAY_DISABLE_IMPORT_WARNING: "1"

      # Memory contention
      XLA_PYTHON_CLIENT_PREALLOCATE: "false"
      XLA_PYTHON_CLIENT_MEM_FRACTION: "0.1"
      JAX_ENABLE_X64: "true"

# Algorithm Configuration
rl_config:
  algorithm: "PPO" # PPO or SAC

  # Environment runners configuration
  env_runners:
<<<<<<< HEAD
    num_env_runners: 6              # Number of parallel environment runners
=======
    num_env_runners: 8              # Number of parallel environment runners
>>>>>>> 15c8e6d1
    rollout_fragment_length: 50     # Steps per rollout fragment
    sample_timeout_s: 600.0         # Timeout for sampling - set higher with fewer env runners
    num_gpus_per_env_runner: 0.3     # GPU allocation per runner

  # Learner configuration  
  learners:
    num_learners: 1                 # Number of learner workers
    num_gpus_per_learner: 0.75       # GPU allocation per learner

  # Training hyperparameters
  training:
    train_batch_size: 4096 #16384          # Total batch size for training
    minibatch_size: 2048             # Size of minibatches for SGD
    num_epochs: 10                   # Number of SGD epochs per training iteration
    grad_clip: 10.0                 # Amount of gradient clipping (set to null to disable) ~40.0 is the default
    grad_clip_by: "norm"            # Gradient clipping method

    # PPO-specific config
    lr: 0.0003                      # Learning rate
    gamma: 0.99                     # Discount factor
    lambda_: 0.95                   # GAE lambda parameter
    clip_param: 0.2                 # PPO clipping parameter
    entropy_coeff: 0.01             # Entropy regularization coefficient
    vf_loss_coeff: 0.5              # Value function loss coefficient
    kl_target: 0.01                 # Target size of KL penalty on policy updates

    # SAC-specific config
    actor_lr: 0.0003
    critic_lr: 0.0003
    alpha_lr: 0.0003
    twin_q: true                   # Whether to use twin Q-networks
    tau: 0.005                     # Target network update rate
    initial_alpha: 1.0              # Initial entropy coefficient 
    target_entropy: "auto"       # Target entropy ("auto" to use default based on action space)
    n_step: 1                # Number of steps to look ahead for multi-step returns
    clip_actions: true          # Whether to clip actions to the action space bounds
    target_network_update_freq: 1  # Frequency of target network updates (in training steps)
    num_steps_sampled_before_learning_starts: 1000  # Number of steps to sample before starting learning
    replay_buffer_config: {
      "type": "MultiAgentPrioritizedEpisodeReplayBuffer",
      "capacity": 1000000,                        # Replay buffer capacity
      "alpha": 0.6,                               # Prioritization exponent
      "beta": 0.4,                                # Importance sampling exponent
    }


  # Multi-agent configuration
  multi_agent:
    policies:
      - "plunger_policy"
      - "barrier_policy"
    policies_to_train:
      - "plunger_policy" 
      - "barrier_policy"
    count_steps_by: "agent_steps"

    free_log_std: false         # Whether to predict the std (better exploration) or not (more stable)
                                # Note this will affect how we extract the log std for logging
    log_std_bounds: [-10, 2]    # Ranges within which to clip predicted log_std for the policy head

# Resource allocation
resources:
  num_gpus: 8                       # Total GPUs for the algorithm

# Checkpoint configuration
checkpoints:
  save_dir: "./checkpoints"         # Directory to save checkpoints
  upload_best_only: true           # Only upload checkpoints with improved performance

# GIF capture configuration for agent visualization
gif_capture:
  enabled: true                     # Enable/disable GIF capture
  target_agent_type: "plunger"     # Agent type to capture: "plunger" or "barrier"
  target_agent_index: 1            # Which agent of that type (0-indexed)
  save_dir: "/tmp/shared_gif_captures"  # Absolute path accessible to both main process and workers
  fps: 0.5                          # Frame rate for GIFs (slower = easier to see)

# Neural Network Architecture Configuration
neural_networks:
  # chosee between SimpleCNN, IMPALA, ViT
  plunger_policy:
    backbone:
      type: "IMPALA"
      # note custom backbone layers will only be applied for SimplCNN and IMPALA
      conv_layers:
        - {channels: 16, kernel: 4, stride: 2}
        - {channels: 32, kernel: 3, stride: 2}
        - {channels: 64, kernel: 3, stride: 1}
      feature_size: 512
      adaptive_pooling: true
      lstm:
        enabled: false
        cell_size: 512
        num_layers: 2
        max_seq_len: 50
        use_prev_action: true
        use_prev_reward: false
    policy_head:
      hidden_layers: [64, 64]  
      activation: "relu"
      use_attention: true
    value_head:
      hidden_layers: [512, 64]
      activation: "relu"
      use_attention: true

  barrier_policy:
    backbone:
      type: "SimpleCNN"
      conv_layers:
        - {channels: 8, kernel: 3, stride: 1}
      feature_size: 128
      adaptive_pooling: true
      # No lstm section = no LSTM for barriers
    policy_head:
      hidden_layers: [32, 32]  
      activation: "relu"
      use_attention: false
    value_head:
      hidden_layers: [32, 32]
      activation: "relu"
      use_attention: false<|MERGE_RESOLUTION|>--- conflicted
+++ resolved
@@ -49,11 +49,8 @@
 
   # Environment runners configuration
   env_runners:
-<<<<<<< HEAD
-    num_env_runners: 6              # Number of parallel environment runners
-=======
     num_env_runners: 8              # Number of parallel environment runners
->>>>>>> 15c8e6d1
+
     rollout_fragment_length: 50     # Steps per rollout fragment
     sample_timeout_s: 600.0         # Timeout for sampling - set higher with fewer env runners
     num_gpus_per_env_runner: 0.3     # GPU allocation per runner
