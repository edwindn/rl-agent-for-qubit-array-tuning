import os
import sys
import logging
from datetime import datetime

import gymnasium as gym
import numpy as np
import torch
import yaml
from gymnasium import spaces

# Add src directory to path for clean imports
from pathlib import Path
src_dir = Path(__file__).parent.parent.parent
sys.path.insert(0, str(src_dir))

from swarm.environment.qarray_base_class import QarrayBaseClass
from swarm.environment.fake_capacitance_model import fake_capacitance_model


# Set matplotlib backend before importing pyplot to avoid GUI issues
import matplotlib

matplotlib.use("Agg")

from swarm.capacitance_model import CapacitancePredictionModel, CapacitancePredictor, InterpolatedCapacitancePredictor


class QuantumDeviceEnv(gym.Env):
    """
    Simulator environment that handles all env related logic
    loads in the qarray/ device model to extract observations
    """

    def __init__(
        self,
        training=True,
        config_path="env_config.yaml",
    ):
        """
        Setup for the base qarray environment class
        """
        super().__init__()

        # environment parameters
        self.config = self._load_config(config_path)
        self.training = training  # if we are training or not
        self.num_dots = self.config['simulator']['num_dots']
        self.use_barriers = self.config['simulator']['use_barriers']
        self.use_deltas = self.config['simulator']['use_deltas']
        self.max_steps = self.config["simulator"]["max_steps"]
        self.num_plunger_voltages = self.num_dots
        self.num_barrier_voltages = self.num_dots - 1
        self.resolution = self.config['simulator']['resolution']

        #voltage params, set by _voltage_init() called in reset()
        self.plunger_max = None
        self.plunger_min = None
        self.barrier_max = None
        self.barrier_min = None
        self.window_delta = None #size of scan region

        delta_max = self.config['simulator']['delta_max']
        self.plunger_delta_max = delta_max
        self.plunger_delta_min = -delta_max

        #reward parameters
        self.gate_ramp_start = self.config["reward"]["gate_ramp_start"]
        self.gate_quadratic_start = self.config["reward"]["gate_quadratic_start"]
        self.gate_curve_type = self.config["reward"]["gate_curve_type"]
        self.gate_curve_exponent = self.config["reward"]["gate_curve_exponent"]
        self.barrier_ramp_start = self.config["reward"]["barrier_ramp_start"]

        self.action_space = spaces.Dict(
            {
                "action_gate_voltages": spaces.Box(
                    low=-1.0,
                    high=1.0,
                    shape=(self.num_plunger_voltages,),
                    dtype=np.float32,
                ),
                "action_barrier_voltages": spaces.Box(
                    low=-1.0,
                    high=1.0,
                    shape=(self.num_barrier_voltages,),
                    dtype=np.float32,
                ),
            }
        )

        self.obs_channels = self.num_dots - 1

        self.observation_space = spaces.Dict(
            {
                "image": spaces.Box(
                    low=0.0,
                    high=1.0,
                    shape=(self.resolution, self.resolution, self.obs_channels),
                    dtype=np.float32,
                ),
                "obs_gate_voltages": spaces.Box(
                    low=-1.0,
                    high=1.0,
                    shape=(self.num_plunger_voltages,),
                    dtype=np.float32,
                ),
                "obs_barrier_voltages": spaces.Box(
                    low=-1.0,
                    high=1.0,
                    shape=(self.num_barrier_voltages,),
                    dtype=np.float32,
                ),
            }
        )

        # Initialize capacitance prediction model
        self._init_capacitance_model()

        self.reset()


    def reset(self, seed=None, options=None):
        """
        Resets the environment to an initial state and returns the initial observation.

        This method is called at the beginning of each new episode. It should
        reset the state of the environment and return the first observation that
        the agent will see.

        Args:
            seed (int, optional): Random seed for reproducibility.
            options (dict, optional): Additional options for reset.

        Returns:
            observation (np.ndarray): The initial observation of the space.
            info (dict): A dictionary with auxiliary diagnostic information.
        """

        if seed is not None:
            super().reset(seed=seed)
        else:
            super().reset(seed=None)

        # --- Reset the environment's state ---
        self.current_step = 0

        window_delta_range = self.config['simulator']['window_delta_range']
        self.window_delta = np.random.uniform(
            low=window_delta_range['min'],
            high=window_delta_range['max']
        )

        self.array = QarrayBaseClass(
            num_dots=self.num_dots,
            use_barriers=self.use_barriers,
            obs_voltage_min=-self.window_delta,
            obs_voltage_max=self.window_delta,
            obs_image_size=self.resolution,
        )

        plunger_ground_truth, barrier_ground_truth, _ = self.array.calculate_ground_truth()

        if barrier_ground_truth is None:
            assert not self.use_barriers, "Expected array for barrier_ground_truth, got None"
            barrier_ground_truth = np.zeros(self.num_barrier_voltages, dtype=np.float32)
        else:
            barrer_ground_truth = np.array(barrier_ground_truth).flatten().astype(np.float32)

        plunger_ground_truth = np.array(plunger_ground_truth).flatten().astype(np.float32)

        assert len(plunger_ground_truth) == self.num_plunger_voltages, f"Expected plunger ground truth to be of length {self.num_plunger_voltages}, got {len(plunger_ground_truth)}"
        assert len(barrier_ground_truth) == self.num_barrier_voltages, f"Expected plunger ground truth to be of length {self.num_barrier_voltages}, got {len(barrier_ground_truth)}"

        self._init_voltage_ranges(
            plunger_ground_truth,
            barrier_ground_truth
        )

        plungers, barriers = self._starting_voltages()


        self.device_state = {
            "gate_ground_truth": plunger_ground_truth,
            "barrier_ground_truth": barrier_ground_truth,
            "current_gate_voltages": plungers,
            "current_barrier_voltages": barriers,
            "virtual_gate_matrix": self.array.model.gate_voltage_composer.virtual_gate_matrix,
        }

        # --- Return the initial observation ---
        raw_observation = self.array._get_obs(
            self.device_state["current_gate_voltages"],
            self.device_state["current_barrier_voltages"],
        )

        observation = self._normalise_obs(raw_observation)

        self._update_virtual_gate_matrix(observation)

        info = self._get_info()

        return observation, info


    def step(self, action: dict):
        """
        Updates the environment state based on the agent's action.

        This method is the core of the environment. It takes an action from the
        agent and calculates the next state, the reward, and whether the
        episode has ended.

        Args:
            action: An action provided by the agent.

        Returns:
            observation (np.ndarray): The observation of the environment's state.
            reward (dict): The amount of reward returned after previous action.
            terminated (bool): Whether the episode has ended (e.g., reached a goal).
            truncated (bool): Whether the episode was cut short (e.g., time limit).
            info (dict): A dictionary with auxiliary diagnostic information.
        """
        self.current_step += 1

        gate_voltages = action["action_gate_voltages"]
        barrier_voltages = action["action_barrier_voltages"]

        gate_voltages = np.array(gate_voltages).flatten().astype(np.float32)
        barrier_voltages = np.array(barrier_voltages).flatten().astype(np.float32)

        # Random actions for debugging
        #gate_voltages = np.random.uniform(low=-1.0, high=1.0, size=self.num_plunger_voltages).astype(np.float32)
        #barrier_voltages = np.random.uniform(low=-1.0, high=1.0, size=self.num_barrier_voltages).astype(np.float32)
        
        # Rescale voltages from [-1, 1] to actual ranges
        gate_voltages = self._rescale_gate_voltages(gate_voltages)
        barrier_voltages = self._rescale_barrier_voltages(barrier_voltages)
            
        self.device_state["current_gate_voltages"] = gate_voltages
        self.device_state["current_barrier_voltages"] = barrier_voltages

        reward = self._get_reward()

        terminated = False
        truncated = False

        if self.current_step >= self.max_steps:
            truncated = True

        raw_observation = self.array._get_obs(gate_voltages, barrier_voltages)
        observation = self._normalise_obs(raw_observation)

        self._update_virtual_gate_matrix(observation)
        self.device_state["virtual_gate_matrix"] = (
            self.array.model.gate_voltage_composer.virtual_gate_matrix
        )

        info = self._get_info()

        return (
            observation,
            reward,
            terminated,
            truncated,
            info,
        )


    def _get_reward(self):
        """
        Get the reward for the current state using a piecewise reward function.

        Gate rewards use a configurable piecewise function:
        - Region 1 (distance > ramp_start): reward = 0
        - Region 2 (quadratic_start < distance <= ramp_start): linear from 0 to 0.5
        - Region 3 (0 < distance <= quadratic_start): configurable curve (polynomial/exponential/linear) from 0.5 to 1.0
        - Region 4 (distance = 0): reward = 1.0

        Barrier rewards use a simple linear function from 0 (at barrier_ramp_start) to 1.0 (at ground truth).
        """

        gate_ground_truth = self.device_state["gate_ground_truth"]
        current_gate_voltages = self.device_state["current_gate_voltages"]
        gate_distances = np.abs(gate_ground_truth - current_gate_voltages)

        barrier_ground_truth = self.device_state["barrier_ground_truth"]
        current_barrier_voltages = self.device_state["current_barrier_voltages"]
<<<<<<< HEAD
        barrier_distances = np.abs(barrier_ground_truth - current_barrier_voltages)

        # Calculate gate rewards using piecewise function
        gate_rewards = np.zeros_like(gate_distances)

        for i, dist in enumerate(gate_distances):
            if dist >= self.gate_ramp_start:
                # Region 1: Beyond ramp start
                gate_rewards[i] = 0.0
            elif dist > self.gate_quadratic_start:
                # Region 2: Linear from 0 to 0.5
                normalized = (self.gate_ramp_start - dist) / (self.gate_ramp_start - self.gate_quadratic_start)
                gate_rewards[i] = 0.5 * normalized
            else:
                # Region 3: Curved approach from 0.5 to 1.0
                normalized = (self.gate_quadratic_start - dist) / self.gate_quadratic_start

                if self.gate_curve_type == "polynomial":
                    curve_value = normalized ** self.gate_curve_exponent
                elif self.gate_curve_type == "exponential":
                    curve_value = (np.exp(self.gate_curve_exponent * normalized) - 1) / (np.exp(self.gate_curve_exponent) - 1)
                elif self.gate_curve_type == "linear":
                    curve_value = normalized
                else:
                    raise ValueError(f"Unknown curve type: {self.gate_curve_type}")
=======
        barrier_distances = np.abs(
            barrier_ground_truth - current_barrier_voltages
        )  # Element-wise distances

        gate_rewards = (1 - gate_distances / self.plunger_reward_window_size) * self.reward_factor

        barrier_rewards = 1 - barrier_distances / self.barrier_reward_window_size
>>>>>>> bb44351f

                gate_rewards[i] = 0.5 + 0.5 * curve_value

        # Calculate barrier rewards using simple linear function
        barrier_rewards = np.zeros_like(barrier_distances)
        for i, dist in enumerate(barrier_distances):
            if dist >= self.barrier_ramp_start:
                barrier_rewards[i] = 0.0
            else:
                barrier_rewards[i] = (self.barrier_ramp_start - dist) / self.barrier_ramp_start

        # Ensure rewards are in [0, 1]
        gate_rewards = np.clip(gate_rewards, 0, 1)

        gate_rewards **= self.gate_reward_exp

        barrier_rewards = np.clip(barrier_rewards, 0, 1)

        rewards = {"gates": gate_rewards, "barriers": barrier_rewards}

        return rewards


    def _get_info(self):
        return {
            "current_device_state": self.device_state
        }


    def _normalise_obs(self, obs):
        """
        Normalize observations from 0 to 1 based on the middle 99% of data.
        Clips the outer 0.5% to 0 and 1 on either end.

        Args:
            obs (dict): Observation dictionary containing 'image' and voltage data

        Returns:
            dict: Normalized observation dictionary
        """
        assert isinstance(obs, dict), f"Incorrect obs type, expected dict, got {type(obs)}"

        normalized_obs = obs.copy()

        # Normalize the image data
        if "image" in obs:
            image_data = obs["image"]

            # Calculate percentiles for the middle 99% of data
            p_low = np.percentile(image_data, 0.5)  # 0.5th percentile
            p_high = np.percentile(image_data, 99.5)  # 99.5th percentile

            # Normalize to [0, 1] based on middle 99% range
            if p_high > p_low:
                normalized_image = (image_data - p_low) / (p_high - p_low)
            else:
                # Handle edge case where all values are the same
                normalized_image = np.zeros_like(image_data)

            # Clip to [0, 1] range (this clips the outer 0.5% on each end)
            normalized_image = np.clip(normalized_image, 0.0, 1.0)

            # Keep as float32 in [0, 1] range
            normalized_obs["image"] = normalized_image.astype(np.float32)

        if "obs_gate_voltages" in obs:
            v = obs["obs_gate_voltages"].astype(np.float32)

            # note low and high are np arrays
            low = self.plunger_min
            high = self.plunger_max
            
            v = (v - low) / (high - low) # rescale to [0, 1]
            v = v * 2 - 1 # rescale to [-1, 1]

            normalized_obs["obs_gate_voltages"] = v.astype(np.float32)

        if "obs_barrier_voltages" in obs:
            b = obs["obs_barrier_voltages"].astype(np.float32)

            low = self.barrier_min
            high = self.barrier_max

            b = (b - low) / (high - low)
            b = b * 2 - 1

            normalized_obs["obs_barrier_voltages"] = b.astype(np.float32)

        return normalized_obs


    def _update_virtual_gate_matrix(self, obs):
        """
        Update the virtual gate matrix using ML-predicted capacitances from batched scans.

        This method processes multiple charge stability diagrams (one per dot pair) through
        the ML model in a single batch, then updates the Bayesian predictor with the
        predictions for each corresponding dot pair.

        Args:
            obs (dict): Observation containing 'image' key with multi-channel charge
                       stability diagrams of shape (resolution, resolution, num_dots-1)
        """
        if self.capacitance_model is None:
            return  # Skip if capacitance model not available

        if self.capacitance_model == "fake":
            cgd_estimate = fake_capacitance_model(
                self.current_step, self.max_steps, self.array.model.cgd
            )
            self.array._update_virtual_gate_matrix(cgd_estimate)
            return

        # Get the multi-channel scan: shape (resolution, resolution, num_dots-1)
        image = obs["image"]  # Each channel is one dot pair's charge stability diagram

        # Create batch: (num_dots-1, 1, resolution, resolution)
        # Convert (height, width, channels) -> (channels, 1, height, width)
        batch_tensor = (
            torch.from_numpy(image)
            .float()
            .permute(2, 0, 1)
            .unsqueeze(1)
            .to(self.capacitance_model["device"])
        )

        # Run ML model on entire batch
        with torch.no_grad():
            values, log_vars = self.capacitance_model["ml_model"](batch_tensor)

        # Update Bayesian predictor for each dot pair
        # Convert tensors to numpy once
        values_np = values.cpu().numpy()  # Shape: (num_dots-1, 3)
        log_vars_np = log_vars.cpu().numpy()  # Shape: (num_dots-1, 3)

        for i in range(self.num_dots - 1):
            # Get current mean estimates for this dot pair and its neighbors
            current_mean_ij, _ = self.capacitance_model["bayesian_predictor"].get_capacitance_stats(
                i, i + 1
            )
            current_mean_ik, _ = self.capacitance_model["bayesian_predictor"].get_capacitance_stats(
                i, max(0, i - 1) if i > 0 else i + 2
            )
            current_mean_jk, _ = self.capacitance_model["bayesian_predictor"].get_capacitance_stats(
                i + 1, min(self.num_dots - 1, i + 2) if i + 2 < self.num_dots else i
            )

            # Add current means to delta predictions to get absolute values
            absolute_values = [
                current_mean_ij + float(values_np[i, 0]),  # C_ij + delta_ij
                current_mean_ik + float(values_np[i, 1]),  # C_ik + delta_ik
                current_mean_jk + float(values_np[i, 2]),  # C_jk + delta_jk
            ]

            # Create ml_outputs format expected by update_from_scan
            ml_outputs = [(absolute_values[j], float(log_vars_np[i, j])) for j in range(3)]

            # Update the Bayesian predictor for this dot pair
            self.capacitance_model["bayesian_predictor"].update_from_scan((i, i + 1), ml_outputs)

        # Get updated capacitance matrix and apply to quantum array
        cgd_estimate = self.capacitance_model["bayesian_predictor"].get_full_matrix()

        self.array._update_virtual_gate_matrix(cgd_estimate)


    def _init_capacitance_model(self):
        """
        Initialize the capacitance prediction model and Bayesian predictor.

        This method loads the pre-trained neural network for capacitance prediction
        and sets up the Bayesian predictor for uncertainty quantification and
        posterior tracking of capacitance matrix elements.
        """
        try:
            update_method = self.config["capacitance_model"]["update_method"]

            if update_method is None:
                self.capacitance_model = None
                return

            elif update_method == "fake":
                self.capacitance_model = "fake"
                return

            # Determine device (GPU if available, otherwise CPU)
            if torch.cuda.is_available():
                device = torch.device("cuda")
                print(f"Running capacitance model on {device}")
            else:
                device = torch.device("cpu")
                print("Warning: Failed to find available CUDA device, running on CPU")

            # Initialize the neural network model
            ml_model = CapacitancePredictionModel()

            if "SWARM_PROJECT_ROOT" in os.environ:
                # Ray distributed mode: use environment variable set by training script
                swarm_dir = os.environ["SWARM_PROJECT_ROOT"]
            else:
                # Local development mode: find Swarm directory from current file
                swarm_dir = os.path.dirname(os.path.dirname(os.path.abspath(__file__)))

            weights_path = os.path.join(swarm_dir, "CapacitanceModel", "outputs", "best_model.pth")

            if not os.path.exists(weights_path):
                raise FileNotFoundError(f"Model weights not found at: {weights_path}")

            # Load the checkpoint (it contains training metadata)
            checkpoint = torch.load(weights_path, map_location=device)

            # Extract model state dict from checkpoint
            if "model_state_dict" in checkpoint:
                state_dict = checkpoint["model_state_dict"]
            else:
                state_dict = checkpoint

            ml_model.load_state_dict(state_dict)
            ml_model.to(device)
            ml_model.eval()  # Set to evaluation mode

            # Define distance-based prior configuration for Bayesian predictor
            def distance_prior(i: int, j: int) -> tuple:
                """
                Distance-based prior configuration for capacitance matrix elements.

                Args:
                    i, j: Dot indices

                Returns:
                    (prior_mean, prior_variance): Prior distribution parameters
                """
                if i == j:
                    # Self-capacitance (diagonal elements)
                    return (1, 0.01)
                elif abs(i - j) == 1:
                    # Nearest neighbors
                    return (0.40, 0.2)
                elif abs(i - j) == 2:
                    # Distant pairs
                    return (0.2, 0.1)
                else:
                    return (0.0, 0.1)


            if update_method == "bayesian":
                # Initialize Bayesian predictor
                bayesian_predictor = CapacitancePredictor(
                    n_dots=self.num_dots, prior_config=distance_prior
                )
            elif update_method == "kriging":
                # Initialize spatially aware predictor
                bayesian_predictor = InterpolatedCapacitancePredictor(
                    n_dots=self.num_dots, prior_config=distance_prior
                )
            else:
                raise ValueError(f"Unknown update method: {update_method}")

            # Store both components in the capacitance model
            self.capacitance_model = {
                "ml_model": ml_model,
                "bayesian_predictor": bayesian_predictor,
                "device": device,
            }

            print("Successfully loaded capacitance model.")

        except Exception as e:
            print(f"Warning: Failed to initialize capacitance model: {e}")
            print("The environment will continue without capacitance prediction capabilities.")
            self.capacitance_model = None


    def _init_voltage_ranges(self, plunger_ground_truths, barrier_ground_truths):

        full_plunger_range_width = self.config['simulator']['full_plunger_range_width']
        full_barrier_range_width = self.config['simulator']['full_barrier_range_width']


        plunger_range = np.random.uniform(
            low=full_plunger_range_width['min'],
            high=full_plunger_range_width['max']
        )

        plunger_center = np.random.uniform(
            low=plunger_ground_truths - 0.5 * (plunger_range-2),
            high=plunger_ground_truths + 0.5 * (plunger_range-2), 
        )

        self.plunger_max = plunger_center + 0.5 * plunger_range
        self.plunger_min = plunger_center - 0.5 * plunger_range

        
        barrier_range = np.random.uniform(
            low=full_barrier_range_width['min'],
            high=full_barrier_range_width['max']
        )

        barrier_center = np.random.uniform(
                low=barrier_ground_truths - 0.5 * (barrier_range-1),
                high=barrier_ground_truths + 0.5 * (barrier_range-1),
            )

        self.barrier_max = barrier_center + 0.5 * barrier_range
        self.barrier_min = barrier_center - 0.5 * barrier_range


    def _starting_voltages(self):
        plunger_centers = np.random.uniform(
            low=self.plunger_min,
            high=self.plunger_max,
            size=self.num_plunger_voltages
        )

        if self.use_barriers:
            barrier_centers = np.random.uniform(
                low=self.barrier_min,
                high=self.barrier_max,
                size=self.num_barrier_voltages
            ) 
        else:
            barrier_centers = np.zeros(self.num_barrier_voltages)

        return plunger_centers, barrier_centers


    def _rescale_gate_voltages(self, obs):
        obs = (obs + 1) / 2 # [0, 1]

        if self.use_deltas:
            obs = obs * (self.plunger_delta_max - self.plunger_delta_min) + self.plunger_delta_min
            obs += self.device_state["current_gate_voltages"]
            obs = np.clip(obs, self.plunger_min, self.plunger_max)
        else:
            obs = obs * (self.plunger_max - self.plunger_min) + self.plunger_min

        return obs

    def _rescale_barrier_voltages(self, obs):
        obs = (obs + 1) / 2 # [0, 1]
        obs = obs * (self.barrier_max - self.barrier_min) + self.barrier_min
        return obs


    def _load_config(self, config_path):
        # Make config path relative to the env.py file directory
        if not os.path.isabs(config_path):
            config_path = os.path.join(os.path.dirname(__file__), config_path)

        if not os.path.exists(config_path):
            raise FileNotFoundError(f"Config file not found: {config_path}")

        with open(config_path) as file:
            config = yaml.safe_load(file)

        return config

    def _render_frame(self, single_scan):
        self.array._render_frame(single_scan)

    def _cleanup(self):
        pass


if __name__ == "__main__":
    #os.environ['CUDA_VISIBLE_DEVICES'] = '7'
    env = QuantumDeviceEnv()
    env.reset()
    print(env.observation_space)
    print(env.action_space)
    print(env.device_state)<|MERGE_RESOLUTION|>--- conflicted
+++ resolved
@@ -285,7 +285,6 @@
 
         barrier_ground_truth = self.device_state["barrier_ground_truth"]
         current_barrier_voltages = self.device_state["current_barrier_voltages"]
-<<<<<<< HEAD
         barrier_distances = np.abs(barrier_ground_truth - current_barrier_voltages)
 
         # Calculate gate rewards using piecewise function
@@ -311,15 +310,6 @@
                     curve_value = normalized
                 else:
                     raise ValueError(f"Unknown curve type: {self.gate_curve_type}")
-=======
-        barrier_distances = np.abs(
-            barrier_ground_truth - current_barrier_voltages
-        )  # Element-wise distances
-
-        gate_rewards = (1 - gate_distances / self.plunger_reward_window_size) * self.reward_factor
-
-        barrier_rewards = 1 - barrier_distances / self.barrier_reward_window_size
->>>>>>> bb44351f
 
                 gate_rewards[i] = 0.5 + 0.5 * curve_value
 
@@ -333,9 +323,6 @@
 
         # Ensure rewards are in [0, 1]
         gate_rewards = np.clip(gate_rewards, 0, 1)
-
-        gate_rewards **= self.gate_reward_exp
-
         barrier_rewards = np.clip(barrier_rewards, 0, 1)
 
         rewards = {"gates": gate_rewards, "barriers": barrier_rewards}
